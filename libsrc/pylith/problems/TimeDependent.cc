--- conflicted
+++ resolved
@@ -54,16 +54,6 @@
     _totalTime(0.0),
     _maxTimeSteps(0),
     _ts(0),
-<<<<<<< HEAD
-    _formulationType(IMPLICIT) { // constructor
-    PyreComponent::name(_pyreComponent);
-} // constructor
-
-
-// ----------------------------------------------------------------------
-// Destructor
-pylith::problems::TimeDependent::~TimeDependent(void) { // destructor
-=======
     _formulationType(IMPLICIT) {
     PyreComponent::setName(_TimeDependent::pyreComponent);
 } // constructor
@@ -72,22 +62,14 @@
 // ---------------------------------------------------------------------------------------------------------------------
 // Destructor
 pylith::problems::TimeDependent::~TimeDependent(void) {
->>>>>>> 7f7384a8
     deallocate();
 } // destructor
 
 
-<<<<<<< HEAD
-// ----------------------------------------------------------------------
+// ---------------------------------------------------------------------------------------------------------------------
 // Deallocate PETSc and local data structures.
 void
-pylith::problems::TimeDependent::deallocate(void) { // deallocate
-=======
-// ---------------------------------------------------------------------------------------------------------------------
-// Deallocate PETSc and local data structures.
-void
 pylith::problems::TimeDependent::deallocate(void) {
->>>>>>> 7f7384a8
     PYLITH_METHOD_BEGIN;
 
     Problem::deallocate();
@@ -98,50 +80,28 @@
 } // deallocate
 
 
-<<<<<<< HEAD
-// ----------------------------------------------------------------------
+// ---------------------------------------------------------------------------------------------------------------------
 // Set start time for problem.
 void
-pylith::problems::TimeDependent::startTime(const double value) { // startTime
-=======
-// ---------------------------------------------------------------------------------------------------------------------
-// Set start time for problem.
-void
 pylith::problems::TimeDependent::setStartTime(const double value) {
->>>>>>> 7f7384a8
     PYLITH_COMPONENT_DEBUG("startTime(value="<<value<<")");
 
     _startTime = value;
 } // setStartTime
 
 
-<<<<<<< HEAD
-
-// ----------------------------------------------------------------------
-// Get start time for problem.
-double
-pylith::problems::TimeDependent::startTime(void) const { // startTime
-=======
 // ---------------------------------------------------------------------------------------------------------------------
 // Get start time for problem.
 double
 pylith::problems::TimeDependent::getStartTime(void) const {
->>>>>>> 7f7384a8
     return _startTime;
 } // getStartTime
 
 
-<<<<<<< HEAD
-// ----------------------------------------------------------------------
+// ---------------------------------------------------------------------------------------------------------------------
 // Set total time for problem.
 void
-pylith::problems::TimeDependent::totalTime(const double value) { // totalTime
-=======
-// ---------------------------------------------------------------------------------------------------------------------
-// Set total time for problem.
-void
 pylith::problems::TimeDependent::setTotalTime(const double value) {
->>>>>>> 7f7384a8
     PYLITH_METHOD_BEGIN;
     PYLITH_COMPONENT_DEBUG("totalTime(value="<<value<<")");
 
@@ -156,33 +116,18 @@
 } // setTotalTime
 
 
-<<<<<<< HEAD
-// ----------------------------------------------------------------------
-// Get total time for problem.
-double
-pylith::problems::TimeDependent::totalTime(void) const { // totalTime
-=======
 // ---------------------------------------------------------------------------------------------------------------------
 // Get total time for problem.
 double
 pylith::problems::TimeDependent::getTotalTime(void) const {
->>>>>>> 7f7384a8
     return _totalTime;
 } // getTotalTime
 
 
-<<<<<<< HEAD
-
-// ----------------------------------------------------------------------
+// ---------------------------------------------------------------------------------------------------------------------
 // Set maximum number of time steps.
 void
-pylith::problems::TimeDependent::maxTimeSteps(const size_t value) { // maxTimeSteps
-=======
-// ---------------------------------------------------------------------------------------------------------------------
-// Set maximum number of time steps.
-void
 pylith::problems::TimeDependent::setMaxTimeSteps(const size_t value) {
->>>>>>> 7f7384a8
     PYLITH_METHOD_BEGIN;
     PYLITH_COMPONENT_DEBUG("maxTimeSteps(value="<<value<<")");
 
@@ -197,33 +142,18 @@
 } // setMaxTimeSteps
 
 
-<<<<<<< HEAD
-
-// ----------------------------------------------------------------------
-// Get maximum number of time steps.
-size_t
-pylith::problems::TimeDependent::maxTimeSteps(void) const { // maxTimeSteps
-=======
 // ---------------------------------------------------------------------------------------------------------------------
 // Get maximum number of time steps.
 size_t
 pylith::problems::TimeDependent::getMaxTimeSteps(void) const {
->>>>>>> 7f7384a8
     return _maxTimeSteps;
 } // getMaxTimeSteps
 
 
-<<<<<<< HEAD
-// ----------------------------------------------------------------------
+// ---------------------------------------------------------------------------------------------------------------------
 // Set initial time step for problem.
 void
-pylith::problems::TimeDependent::dtInitial(const double value) { // dtInitial
-=======
-// ---------------------------------------------------------------------------------------------------------------------
-// Set initial time step for problem.
-void
 pylith::problems::TimeDependent::setInitialTimeStep(const double value) {
->>>>>>> 7f7384a8
     PYLITH_METHOD_BEGIN;
     PYLITH_COMPONENT_DEBUG("setInitialTimeStep(value="<<value<<")");
 
@@ -238,33 +168,18 @@
 } // setInitialTimeStep
 
 
-<<<<<<< HEAD
-
-// ----------------------------------------------------------------------
-// Get initial time step for problem.
-PetscReal
-pylith::problems::TimeDependent::dtInitial(void) const { // dtInitial
-=======
 // ---------------------------------------------------------------------------------------------------------------------
 // Get initial time step for problem.
 PetscReal
 pylith::problems::TimeDependent::getInitialTimeStep(void) const {
->>>>>>> 7f7384a8
     return _dtInitial;
 } // getInitialTimeStep
 
 
-<<<<<<< HEAD
-// ----------------------------------------------------------------------
+// ---------------------------------------------------------------------------------------------------------------------
 // Initialize.
 void
-pylith::problems::TimeDependent::initialize(void) { // initialize
-=======
-// ---------------------------------------------------------------------------------------------------------------------
-// Initialize.
-void
 pylith::problems::TimeDependent::initialize(void) {
->>>>>>> 7f7384a8
     PYLITH_METHOD_BEGIN;
     PYLITH_COMPONENT_DEBUG("initialize()");
 
@@ -368,11 +283,7 @@
     _solution->zeroLocal();
     PYLITH_COMPONENT_ERROR(":TODO: @brad Implement setting initial solution.");
     // :TODO: Set initial conditions.
-<<<<<<< HEAD
-    PetscVec solutionVec;
-=======
     PetscVec solutionVec = NULL;
->>>>>>> 7f7384a8
     err = DMCreateGlobalVector(_solution->dmMesh(), &solutionVec);PYLITH_CHECK_ERROR(err);
     _solution->scatterLocalToVector(solutionVec);
     PYLITH_COMPONENT_DEBUG("Setting PetscTS initial conditions using global vector for solution.");
@@ -407,17 +318,10 @@
 } // initialize
 
 
-<<<<<<< HEAD
-// ----------------------------------------------------------------------
+// ---------------------------------------------------------------------------------------------------------------------
 // Solve time-dependent problem.
 void
-pylith::problems::TimeDependent::solve(void) { // solve
-=======
-// ---------------------------------------------------------------------------------------------------------------------
-// Solve time-dependent problem.
-void
 pylith::problems::TimeDependent::solve(void) {
->>>>>>> 7f7384a8
     PYLITH_METHOD_BEGIN;
     PYLITH_COMPONENT_DEBUG("solve()");
 
@@ -430,11 +334,7 @@
 // ---------------------------------------------------------------------------------------------------------------------
 // Perform operations before advancing solution one time step.
 void
-<<<<<<< HEAD
-pylith::problems::TimeDependent::prestep(void) { // prestep
-=======
 pylith::problems::TimeDependent::prestep(void) {
->>>>>>> 7f7384a8
     PYLITH_METHOD_BEGIN;
     PYLITH_COMPONENT_DEBUG("prestep()");
 
@@ -461,17 +361,10 @@
 } // prestep
 
 
-<<<<<<< HEAD
-// ----------------------------------------------------------------------
+// ---------------------------------------------------------------------------------------------------------------------
 // Perform operations after advancing solution one time step.
 void
-pylith::problems::TimeDependent::poststep(void) { // poststep
-=======
-// ---------------------------------------------------------------------------------------------------------------------
-// Perform operations after advancing solution one time step.
-void
 pylith::problems::TimeDependent::poststep(void) {
->>>>>>> 7f7384a8
     PYLITH_METHOD_BEGIN;
     PYLITH_COMPONENT_DEBUG("poststep()");
 
@@ -517,11 +410,7 @@
                                                     PetscReal t,
                                                     PetscVec solutionVec,
                                                     PetscVec residualVec,
-<<<<<<< HEAD
-                                                    void* context) { // computeRHSResidual
-=======
                                                     void* context) {
->>>>>>> 7f7384a8
     PYLITH_METHOD_BEGIN;
     journal::debug_t debug(_TimeDependent::pyreComponent);
     debug << journal::at(__HERE__)
@@ -555,11 +444,7 @@
                                                     PetscVec solutionVec,
                                                     PetscMat jacobianMat,
                                                     PetscMat precondMat,
-<<<<<<< HEAD
-                                                    void* context) { // computeRHSJacobian
-=======
                                                     void* context) {
->>>>>>> 7f7384a8
     PYLITH_METHOD_BEGIN;
     journal::debug_t debug(_TimeDependent::pyreComponent);
     debug << journal::at(__HERE__)
@@ -576,11 +461,7 @@
 } // computeRHSJacobian
 
 
-<<<<<<< HEAD
-// ----------------------------------------------------------------------
-=======
-// ---------------------------------------------------------------------------------------------------------------------
->>>>>>> 7f7384a8
+// ---------------------------------------------------------------------------------------------------------------------
 // Callback static method for computing residual for LHS, F(t,s,\dot{s}).
 PetscErrorCode
 pylith::problems::TimeDependent::computeLHSResidual(PetscTS ts,
@@ -588,11 +469,7 @@
                                                     PetscVec solutionVec,
                                                     PetscVec solutionDotVec,
                                                     PetscVec residualVec,
-<<<<<<< HEAD
-                                                    void* context) { // computeLHSResidual
-=======
                                                     void* context) {
->>>>>>> 7f7384a8
     PYLITH_METHOD_BEGIN;
     journal::debug_t debug(_TimeDependent::pyreComponent);
     debug << journal::at(__HERE__)
@@ -619,11 +496,7 @@
                                                     PetscReal s_tshift,
                                                     PetscMat jacobianMat,
                                                     PetscMat precondMat,
-<<<<<<< HEAD
-                                                    void* context) { // computeLHSJacobian
-=======
                                                     void* context) {
->>>>>>> 7f7384a8
     PYLITH_METHOD_BEGIN;
     journal::debug_t debug(_TimeDependent::pyreComponent);
     debug << journal::at(__HERE__)
@@ -644,11 +517,7 @@
 // ---------------------------------------------------------------------------------------------------------------------
 // Callback static method for operations before advancing solution one time step.
 PetscErrorCode
-<<<<<<< HEAD
-pylith::problems::TimeDependent::prestep(PetscTS ts) { // prestep
-=======
 pylith::problems::TimeDependent::prestep(PetscTS ts) {
->>>>>>> 7f7384a8
     PYLITH_METHOD_BEGIN;
     journal::debug_t debug(_TimeDependent::pyreComponent);
     debug << journal::at(__HERE__)
@@ -665,11 +534,7 @@
 // ---------------------------------------------------------------------------------------------------------------------
 // Callback static method for operations after advancing solution one time step.
 PetscErrorCode
-<<<<<<< HEAD
-pylith::problems::TimeDependent::poststep(PetscTS ts) { // poststep
-=======
 pylith::problems::TimeDependent::poststep(PetscTS ts) {
->>>>>>> 7f7384a8
     PYLITH_METHOD_BEGIN;
     journal::debug_t debug(_TimeDependent::pyreComponent);
     debug << journal::at(__HERE__)
