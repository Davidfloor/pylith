--- conflicted
+++ resolved
@@ -29,11 +29,7 @@
 void
 pylith::faults::TopologyOps::createFault(pylith::topology::Mesh* faultMesh,
                                          const pylith::topology::Mesh& mesh,
-<<<<<<< HEAD
-                                         PetscDMLabel groupField){ // createFault
-=======
                                          PetscDMLabel groupField) {
->>>>>>> e3a9b3ba
     PYLITH_METHOD_BEGIN;
 
     assert(faultMesh);
@@ -99,11 +95,7 @@
 pylith::faults::TopologyOps::create(pylith::topology::Mesh* mesh,
                                     const pylith::topology::Mesh& faultMesh,
                                     PetscDMLabel faultBdLabel,
-<<<<<<< HEAD
-                                    const int materialId){ // create
-=======
                                     const int materialId) {
->>>>>>> e3a9b3ba
     assert(mesh);
     PetscDM sdm = NULL;
     PetscDM dm = mesh->dmMesh();assert(dm);
@@ -220,11 +212,7 @@
 pylith::faults::TopologyOps::createFaultParallel(pylith::topology::Mesh* faultMesh,
                                                  const pylith::topology::Mesh& mesh,
                                                  const int materialId,
-<<<<<<< HEAD
-                                                 const char* label){ // createFaultParallel
-=======
                                                  const char* label) {
->>>>>>> e3a9b3ba
     PYLITH_METHOD_BEGIN;
 
     assert(faultMesh);
@@ -261,11 +249,7 @@
                                              PetscInt firstCohesiveCell,
                                              PointSet& replaceCells,
                                              PointSet& noReplaceCells,
-<<<<<<< HEAD
-                                             const int debug){
-=======
                                              const int debug) {
->>>>>>> e3a9b3ba
     // Replace all cells on a given side of the fault with a vertex on the fault
     PointSet vReplaceCells;
     PointSet vNoReplaceCells;
